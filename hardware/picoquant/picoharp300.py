# -*- coding: utf-8 -*-
"""
This file contains the Qudi hardware module for the PicoHarp300.

Qudi is free software: you can redistribute it and/or modify
it under the terms of the GNU General Public License as published by
the Free Software Foundation, either version 3 of the License, or
(at your option) any later version.

Qudi is distributed in the hope that it will be useful,
but WITHOUT ANY WARRANTY; without even the implied warranty of
MERCHANTABILITY or FITNESS FOR A PARTICULAR PURPOSE.  See the
GNU General Public License for more details.

You should have received a copy of the GNU General Public License
along with Qudi. If not, see <http://www.gnu.org/licenses/>.

Copyright (c) the Qudi Developers. See the COPYRIGHT.txt file at the
top-level directory of this distribution and at <https://github.com/Ulm-IQO/qudi/>
"""

import ctypes
import numpy as np
import time
from qtpy import QtCore
import os

from core.module import Base, ConfigOption
from core.util.mutex import Mutex
from interface.slow_counter_interface import SlowCounterInterface
from interface.slow_counter_interface import SlowCounterConstraints
from interface.slow_counter_interface import CountingMode
from interface.fast_counter_interface import FastCounterInterface

# =============================================================================
# Wrapper around the PHLib.DLL. The current file is based on the header files
# 'phdefin.h', 'phlib.h' and 'errorcodes.h'. The 'phdefin.h' contains all the
# constants and 'phlib.h' contains all the functions exported within the dll
# file. 'errorcodes.h' contains the possible error messages of the device.
#
# The wrappered commands are based on the PHLib Version 3.0. For further
# information read the manual
#       'PHLib - Programming Library for Custom Software Development'
# which can be downloaded from the PicoQuant homepage.
# =============================================================================
"""
The PicoHarp programming library PHLib.DLL is written in C and its data types
correspond to standard C/C++ data types as follows:

    char                    8 bit, byte (or characters in ASCII)
    short int               16 bit signed integer
    unsigned short int      16 bit unsigned integer
    int                     32 bit signed integer
    long int                32 bit signed integer
    unsigned int            32 bit unsigned integer
    unsigned long int       32 bit unsigned integer
    float                   32 bit floating point number
    double                  64 bit floating point number
"""

# Bitmask in hex.
# the comments behind each bitmask contain the integer value for the bitmask.
# You can check that by typing 'int(0x0001)' into the console to get the int.

#FEATURE_DLL     = 0x0001    #
#FEATURE_TTTR    = 0x0002    # 2
#FEATURE_MARKERS = 0x0004    # 4
#FEATURE_LOWRES  = 0x0008    # 8
#FEATURE_TRIGOUT = 0x0010    # 16
#
#FLAG_FIFOFULL   = 0x0003  # T-modes             # 3
#FLAG_OVERFLOW   = 0x0040  # Histomode           # 64
#FLAG_SYSERROR   = 0x0100  # Hardware problem    # 256

# The following are bitmasks for return values from GetWarnings()
#WARNING_INP0_RATE_ZERO         = 0x0001    # 1
#WARNING_INP0_RATE_TOO_LOW      = 0x0002    # 2
#WARNING_INP0_RATE_TOO_HIGH     = 0x0004    # 4
#
#WARNING_INP1_RATE_ZERO         = 0x0010    # 16
#WARNING_INP1_RATE_TOO_HIGH     = 0x0040    # 64
#
#WARNING_INP_RATE_RATIO         = 0x0100    # 256
#WARNING_DIVIDER_GREATER_ONE    = 0x0200    # 512
#WARNING_TIME_SPAN_TOO_SMALL    = 0x0400    # 1024
#WARNING_OFFSET_UNNECESSARY     = 0x0800    # 2048


class PicoHarp300(Base, SlowCounterInterface, FastCounterInterface):
    """Hardware class to control the Picoharp 300 from PicoQuant.

    This class is written according to the Programming Library Version 3.0
    STABLE AND TESTED VERSION: Alex S.
    """
    _modclass = 'PicoHarp300'
    _modtype = 'hardware'

    _deviceID = ConfigOption('deviceID', 0, missing='warn')
    _mode = ConfigOption('mode', 0, missing='warn')

    sigReadoutPicoharp = QtCore.Signal()
    sigAnalyzeData = QtCore.Signal(object, object)
    sigStart = QtCore.Signal()

    def __init__(self, config, **kwargs):
        super().__init__(config=config, **kwargs)

<<<<<<< HEAD
        self.log.info('PicoHarp trying to connect')
        if 'deviceID' in config.keys():
            self._deviceID = config['deviceID']
        else:
            self.log.warning('Picoharp: No deviceID specified in the '
                    'config!\n'
                    'Devide ID = 0 will be taken, but without any '
                    'warranty to be able to connect now correctly to the '
                    'device.')

            self._deviceID = 0

        if 'mode' in config.keys():
            self._mode = config['mode']
        else:
            self.log.warning('Picoharp: No mode specified in the config!\n'
                        'Mode will be set to 0 (= Histogram Mode) as a '
                        'default.')
            self._mode = 0

=======
>>>>>>> 8c33bfe4
        self.errorcode = self._create_errorcode()
        self._set_constants()

        # the library can communicate with 8 devices:
        self.connected_to_device = False

        #FIXME: Check which architecture the host PC is and choose the dll
        # according to that!

        # Load the picoharp library file phlib64.dll from the folder
        # <Windows>/System32/
        self._dll = ctypes.cdll.LoadLibrary('phlib64')

        # Just some default values:
        self._bin_width_ns = 3000
        self._record_length_ns = 100 *1e9

        self._photon_source2 = None #for compatibility reasons with second APD
        self._count_channel = 0

        #locking for thread safety
        self.threadlock = Mutex()


    def on_activate(self):
        """ Activate and establish the connection to Picohard and initialize.
        """
        self.open_connection()
        self.initialize(self._mode)
        self.calibrate()

        #FIXME: These are default values determined from the measurement
        # One need still to include this in the config.
        self.set_input_CFD(1,10,7)

        # the signal has one argument of type object, which should allow
        # anything to pass through:

        self.sigStart.connect(self.start_measure)
        self.sigReadoutPicoharp.connect(self.get_fresh_data_loop, QtCore.Qt.QueuedConnection) # ,QtCore.Qt.QueuedConnection
        self.sigAnalyzeData.connect(self.analyze_received_data, QtCore.Qt.QueuedConnection)
        self.result = []


    def on_deactivate(self):
        """ Deactivates and disconnects the device.
        """

        self.close_connection()
        self.sigReadoutPicoharp.disconnect()
        self.sigAnalyzeData.disconnect()

    def _create_errorcode(self):
        """ Create a dictionary with the errorcode for the device.

        @return dict: errorcode in a dictionary

        The errorcode is extracted of PHLib  Ver. 3.0, December 2013. The
        errorcode can be also extracted by calling the get_error_string method
        with the appropriate integer value.
        """

        maindir = self.get_main_dir()

        filename = os.path.join(maindir, 'hardware', 'PicoQuant', 'errorcodes.h')
        try:
            with open(filename) as f:
                content = f.readlines()
        except:
            self.log.error('No file "errorcodes.h" could be found in the '
                        'PicoHarp hardware directory!')

        errorcode = {}
        for line in content:
            if '#define ERROR' in line:
                errorstring, errorvalue = line.split()[-2:]
                errorcode[int(errorvalue)] = errorstring

        return errorcode

    def _set_constants(self):
        """Set the constants (max and min values) for the Picoharp300 device.
        These setting are taken from phdefin.h"""

        self.MODE_HIST = 0
        self.MODE_T2 = 2
        self.MODE_T3 = 3

        # in mV:
        self.ZCMIN = 0
        self.ZCMAX = 20
        self.DISCRMIN = 0
        self.DISCRMAX = 800
        self.PHR800LVMIN = -1600
        self.PHR800LVMAX = 2400

        # in ps:
        self.OFFSETMIN = 0
        self.OFFSETMAX = 1000000000
        self.SYNCOFFSMIN = -99999
        self.SYNCOFFSMAX	= 99999

        # in ms:
        self.ACQTMIN = 1
        self.ACQTMAX = 10*60*60*1000
        self.TIMEOUT = 80   # the maximal device timeout for a readout request

        # in ns:
        self.HOLDOFFMAX = 210480

        self.BINSTEPSMAX = 8
        self.HISTCHAN = 65536    # number of histogram channels 2^16
        self.TTREADMAX = 131072  # 128K event records (2^17)

        # in Hz:
        self.COUNTFREQ = 10

    def check(self, func_val):
        """ Check routine for the received error codes.

        @param func_val int: return error code of the called function.

        @return int: pass the error code further so that other functions have
                     the possibility to use it.

        Each called function in the dll has an 32-bit return integer, which
        indicates, whether the function was called and finished successfully
        (then func_val = 0) or if any error has occured (func_val < 0). The
        errorcode, which corresponds to the return value can be looked up in
        the file 'errorcodes.h'.
        """

        if not func_val == 0:
            self.log.error('Error in PicoHarp300 with errorcode {0}:\n'
                        '{1}'.format(func_val, self.errorcode[func_val]))
        return func_val

    # =========================================================================
    # These two function below can be accessed without connection to device.
    # =========================================================================

    def get_version(self):
        """ Get the software/library version of the device.

        @return string: string representation of the
                        Version number of the current library."""
        buf = ctypes.create_string_buffer(16)   # at least 8 byte
        self.check(self._dll.PH_GetLibraryVersion(ctypes.byref(buf)))
        return buf.value # .decode() converts byte to string

    def get_error_string(self, errcode):
        """ Get the string error code from the Picoharp Device.

        @param int errcode: errorcode from 0 and below.

        @return byte: byte representation of the string error code.

        The stringcode for the error is the same as it is extracted from the
        errorcodes.h header file. Note that errcode should have the value 0
        or lower, since interger bigger 0 are not defined as error.
        """

        buf = ctypes.create_string_buffer(80)   # at least 40 byte
        self.check(self._dll.PH_GetErrorString(ctypes.byref(buf), errcode))
        return buf.value.decode() # .decode() converts byte to string

    # =========================================================================
    # Establish the connection and initialize the device or disconnect it.
    # =========================================================================

    def open_connection(self):
        """ Open a connection to this device. """

        buf = ctypes.create_string_buffer(16)   # at least 8 byte
        ret = self.check(self._dll.PH_OpenDevice(self._deviceID, ctypes.byref(buf)))
        self._serial = buf.value.decode()   # .decode() converts byte to string
        if ret >= 0:
            self.connected_to_device = True
            self.log.info('Connection to the Picoharp 300 established')

    def initialize(self, mode):
        """ Initialize the device with one of the three possible modes.

        @param int mode:    0: histogramming
                            2: T2
                            3: T3
        """
        mode = int(mode)    # for safety reasons, convert to integer
        self._mode = mode

        if not ((mode != self.MODE_HIST) or (mode != self.MODE_T2) or \
                (mode != self.MODE_T3)):
            self.log.error('Picoharp: Mode for the device could not be set. '
                    'It must be {0}=Histogram-Mode, {1}=T2-Mode or '
                    '{2}=T3-Mode, but a parameter {3} was '
                    'passed.'.format(
                        self.MODE_HIST,
                        self.MODE_T2,
                        self.MODE_T3,
                        mode))
        else:
            self.check(self._dll.PH_Initialize(self._deviceID, mode))

    def close_connection(self):
        """Close the connection to the device.

        @param int deviceID: a divice index from 0 to 7.
        """
        self.connected_to_device = False
        self.check(self._dll.PH_CloseDevice(self._deviceID))
        self.log.info('Connection to the Picoharp 300 closed.')

#    def __del__(self):
#        """ Delete the object PicoHarp300."""
#        self.close()

    # =========================================================================
    # All functions below can be used if the device was successfully called.
    # =========================================================================

    def get_hardware_info(self):
        """ Retrieve the device hardware information.

        @return string tuple(3): (Model, Partnum, Version)
        """

        model = ctypes.create_string_buffer(32)     # at least 16 byte
        version = ctypes.create_string_buffer(16)   # at least 8 byte
        partnum = ctypes.create_string_buffer(16)   # at least 8 byte
        self.check(self._dll.PH_GetHardwareInfo(self._deviceID, ctypes.byref(model),
                                                    ctypes.byref(partnum), ctypes.byref(version)))

        # the .decode() function converts byte objects to string objects
        return (model.value.decode(), partnum.value.decode(), version.value.decode())

    def get_serial_number(self):
        """ Retrieve the serial number of the device.

        @return string: serial number of the device
        """

        serialnum = ctypes.create_string_buffer(16)   # at least 8 byte
        self.check(self._dll.PH_GetSerialNumber(self._deviceID, ctypes.byref(serialnum)))
        return serialnum.value.decode() # .decode() converts byte to string

    def get_base_resolution(self):
        """ Retrieve the base resolution of the device.

        @return double: the base resolution of the device
        """

        res = ctypes.c_double()
        self.check(self._dll.PH_GetBaseResolution(self._deviceID, ctypes.byref(res)))
        return res.value

    def calibrate(self):
        """ Calibrate the device."""
        self.check(self._dll.PH_Calibrate(self._deviceID))

    def get_features(self):
        """ Retrieve the possible features of the device.

        @return int: a bit pattern indicating the feature.
        """
        features = ctypes.c_int32()
        self.check(self._dll.PH_GetFeatures(self._deviceID, ctypes.byref(features)))
        return features.value

    def set_input_CFD(self, channel, level, zerocross):
        """ Set the Constant Fraction Discriminators for the Picoharp300.

        @param int channel: number (0 or 1) of the input channel
        @param int level: CFD discriminator level in millivolts
        @param int zerocross: CFD zero cross in millivolts
        """
        channel = int(channel)
        level = int(level)
        zerocross = int(zerocross)
        if channel not in (0, 1):
            self.log.error('PicoHarp: Channal does not exist.\nChannel has '
                    'to be 0 or 1 but {0} was passed.'.format(channel))
            return
        if not(self.DISCRMIN <= level <= self.DISCRMAX):
            self.log.error('PicoHarp: Invalid CFD level.\nValue must be '
                        'within the range [{0},{1}] millivolts but a value of '
                        '{2} has been '
                        'passed.'.format(self.DISCRMIN, self.DISCRMAX, level))
            return
        if not(self.ZCMIN <= zerocross <= self.ZCMAX):
            self.log.error('PicoHarp: Invalid CFD zero cross.\nValue must be '
                        'within the range [{0},{1}] millivolts but a value of '
                        '{2} has been '
                        'passed.'.format(self.ZCMIN, self.ZCMAX, zerocross))
            return

        self.check(self._dll.PH_SetInputCFD(self._deviceID, channel, level, zerocross))


    def set_sync_div(self, div):
        """ Synchronize the devider of the device.

        @param int div: input rate devider applied at channel 0 (1,2,4, or 8)

        The sync devider must be used to keep the  effective sync rate at
        values <= 10MHz. It should only be used with sync sources of stable
        period. The readins obtained with PH_GetCountRate are corrected for the
        devider settin and deliver the external (undivided) rate.
        """
        if not ( (div !=1) or (div !=2) or (div !=4) or (div !=8) ):
            self.log.error('PicoHarp: Invalid sync devider.\n'
                        'Value must be 1, 2, 4 or 8 but a value of {0} was '
                        'passed.'.format(div))
            return
        else:
            self.check(self._dll.PH_SetSyncDiv(self._deviceID, div))

    def set_sync_offset(self, offset):
        """ Set the offset of the synchronization.

        @param int offset: offset (time shift) in ps for that channel. That
                           value must lie within the range of SYNCOFFSMIN and
                           SYNCOFFSMAX.
        """
        offset = int(offset)
        if not(self.SYNCOFFSMIN <= offset <= self.SYNCOFFSMAX):
            self.log.error('PicoHarp: Invalid Synchronization offset.\nValue '
                    'must be within the range [{0},{1}] ps but a value of '
                    '{2} has been passed.'.format(
                        self.SYNCOFFSMIN, self.SYNCOFFSMAX, offset))
        else:
            self.check(self._dll.PH_SetSyncOffset(self._deviceID, offset))


    def set_stop_overflow(self, stop_ovfl, stopcount):
        """ Stop the measurement if maximal amount of counts is reached.

        @param int stop_ovfl:  0 = do not stop,
                               1 = do stop on overflow
        @param int stopcount: count level at which should be stopped
                              (maximal 65535).

        This setting determines if a measurement run will stop if any channel
        reaches the maximum set by stopcount. If stop_ofl is 0 the measurement
        will continue but counts above 65535 in any bin will be clipped.
        """
        if stop_ovfl not in (0, 1):
            self.log.error('PicoHarp: Invalid overflow parameter.\n'
                        'The overflow parameter must be either 0 or 1 but a '
                        'value of {0} was passed.'.format(stop_ovfl))
            return

        if not(0 <= stopcount <= self.HISTCHAN):
            self.log.error('PicoHarp: Invalid stopcount parameter.\n'
                        'stopcount must be within the range [0,{0}] but a '
                        'value of {1} was passed.'.format(self.HISTCHAN, stopcount))
            return

        return self.check(self._dll.PH_SetStopOverflow(self._deviceID, stop_ovfl, stopcount))

    def set_binning(self, binning):
        """ Set the base resolution of the measurement.

        @param int binning: binning code
                                minimum = 0 (smallest, i.e. base resolution)
                                maximum = (BINSTEPSMAX-1) (largest)

        The binning code corresponds to a power of 2, i.e.
            0 = base resolution,        => 4*2^0 =    4ps
            1 =   2x base resolution,     => 4*2^1 =    8ps
            2 =   4x base resolution,     => 4*2^2 =   16ps
            3 =   8x base resolution      => 4*2^3 =   32ps
            4 =  16x base resolution      => 4*2^4 =   64ps
            5 =  32x base resolution      => 4*2^5 =  128ps
            6 =  64x base resolution      => 4*2^6 =  256ps
            7 = 128x base resolution      => 4*2^7 =  512ps

        These are all the possible values. In histogram mode the internal
        buffer can store 65535 points (each a 32bit word). For largest
        resolution you can count  33.55392 ms in total

        """
        if not(0 <= binning < self.BINSTEPSMAX):
            self.log.error('PicoHarp: Invalid binning.\nValue must be within '
                    'the range [{0},{1}] bins, but a value of {2} has been '
                    'passed.'.format(0, self.BINSTEPSMAX, binning))
        else:
            self.check(self._dll.PH_SetBinning(self._deviceID, binning))

    def set_multistop_enable(self, enable=True):
        """ Set whether multistops are possible within a measurement.

        @param bool enable: optional, Enable or disable the mutlistops.

        This is only for special applications where the multistop feature of
        the Picoharp is causing complications in statistical analysis. Usually
        it is not required to call this function. By default, multistop is
        enabled after PH_Initialize.
        """
        if enable:
            self.check(self._dll.PH_SetMultistopEnable(self._deviceID, 1))
        else:
            self.check(self._dll.PH_SetMultistopEnable(self._deviceID, 0))

    def set_offset(self, offset):
        """ Set an offset time.

        @param int offset: offset in ps (only possible for histogramming and T3
                           mode!). Value must be within [OFFSETMIN,OFFSETMAX].

        The true offset is an approximation fo the desired offset by the
        nearest multiple of the base resolution. This offset only acts on the
        difference between ch1 and ch0 in hitogramming and T3 mode. Do not
        confuse it with the input offsets!
        """
        if not(self.OFFSETMIN <= offset <= self.OFFSETMAX):
            self.log.error('PicoHarp: Invalid offset.\nValue must be within '
                    'the range [{0},{1}] ps, but a value of {2} has been '
                    'passed.'.format(self.OFFSETMIN, self.OFFSETMAX, offset))
        else:
            self.check(self._dll.PH_SetOffset(self._deviceID, offset))

    def clear_hist_memory(self, block=0):
        """ Clear the histogram memory.

        @param int block: set which block number to clear.
        """
        self.check(self._dll.PH_ClearHistMem(self._deviceID, block))

    def start(self, acq_time):
        """ Start acquisition for 'acq_time' ms.

        @param int acq_time: acquisition time in miliseconds. The value must be
                             be within the range [ACQTMIN,ACQTMAX].
        """
        if not(self.ACQTMIN <= acq_time <= self.ACQTMAX):
            self.log.error('PicoHarp: No measurement could be started.\n'
                'The acquisition time must be within the range [{0},{1}] '
                'ms, but a value of {2} has been passed.'
                ''.format(self.ACQTMIN, self.ACQTMAX, acq_time))
        else:
            self.check(self._dll.PH_StartMeas(self._deviceID, int(acq_time)))

    def stop_device(self):
        """ Stop the measurement."""
        self.check(self._dll.PH_StopMeas(self._deviceID))
        self.meas_run = False

    def _get_status(self):
        """ Check the status of the device.

        @return int:  = 0: acquisition time still running
                      > 0: acquisition time has ended, measurement finished.
        """
        ctcstatus = ctypes.c_int32()
        self.check(self._dll.PH_CTCStatus(self._deviceID, ctypes.byref(ctcstatus)))
        return ctcstatus.value

    def get_histogram(self, block=0, xdata=True):
        """ Retrieve the measured histogram.

        @param int block: the block number to fetch (block >0 is only
                          meaningful with routing)
        @param bool xdata: if true, the x values in ns corresponding to the
                           read array will be returned.

        @return numpy.array[65536] or  numpy.array[65536], numpy.array[65536]:
                        depending if xdata = True, also the xdata are passed in
                        ns.

        """
        chcount = np.zeros((self.HISTCHAN,), dtype=np.uint32)
        # buf.ctypes.data is the reference to the array in the memory.
        self.check(self._dll.PH_GetHistogram(self._deviceID, chcount.ctypes.data, block))
        if xdata:
            xbuf = np.arange(self.HISTCHAN) * self.get_resolution() / 1000
            return xbuf, chcount
        return chcount

    def get_resolution(self):
        """ Retrieve the current resolution of the picohard.

        @return double: resolution at current binning.
        """

        resolution = ctypes.c_double()
        self.check(self._dll.PH_GetResolution(self._deviceID, ctypes.byref(resolution)))
        return resolution.value

    def get_count_rate(self, channel):
        """ Get the current count rate for the

        @param int channel: which input channel to read (0 or 1):

        @return int: count rate in ps.

        The hardware rate meters emply a gate time of 100ms. You must allow at
        least 100ms after PH_Initialize or PH_SetDyncDivider to get a valid
        rate meter reading. Similarly, wait at least 100ms to get a new
        reading. The readings are corrected for the snyc devider setting and
        deliver the external (undivided) rate. The gate time cannot be changed.
        The readings may therefore be inaccurate of fluctuating when the rate
        are very low. If accurate rates are needed you must perform a full
        blown measurement and sum up the recorded events.
        """
        if not ((channel !=0) or (channel != 1)):
            self.log.error('PicoHarp: Count Rate could not be read out, '
                    'Channel does not exist.\nChannel has to be 0 or 1 '
                    'but {0} was passed.'.format(channel))
            return -1
        else:
            rate = ctypes.c_int32()
            self.check(self._dll.PH_GetCountRate(self._deviceID, channel, ctypes.byref(rate)))
            return rate.value

    def get_flags(self):
        """ Get the current status flag as a bit pattern.

        @return int: the current status flags (a bit pattern)

        Use the predefined bit mask values in phdefin.h (e.g. FLAG_OVERFLOW) to
        extract indiviual bits though a bitwise AND. It is also recommended to
        check for FLAG_SYSERROR to detect possible hardware failures. In that
        case you may want to call PH_GetHardwareDebugInfo and submit the
        results to support.
        """

        flags = ctypes.c_int32()
        self.check(self._dll.PH_GetFlags(self._deviceID, ctypes.byref(flags)))
        return flags.value

    def get_elepsed_meas_time(self):
        """ Retrieve the elapsed measurement time in ms.

        @return double: the elapsed measurement time in ms.
        """
        elapsed = ctypes.c_double()
        self.check(self._dll.PH_GetElapsedMeasTime(self._deviceID, ctypes.byref(elapsed)))
        return elapsed.value

    def get_warnings(self):
        """Retrieve any warnings about the device or the current measurement.

        @return int: a bitmask for the warnings, as defined in phdefin.h

        NOTE: you have to call PH_GetCountRates for all channels prior to this
              call!
        """
        warnings = ctypes.c_int32()
        self.check(self._dll.PH_GetWarnings(self._deviceID, ctypes.byref(warnings)))
        return warnings.value

    def get_warnings_text(self, warning_num):
        """Retrieve the warningtext for the corresponding warning bitmask.

        @param int warning_num: the number for which you want to have the
                                warning text.
        @return char[32568]: the actual text of the warning.

        """
        text = ctypes.create_string_buffer(32568) # buffer at least 16284 byte
        self.check(self._dll.PH_GetWarningsText(self._deviceID, warning_num, text))
        return text.value

    def get_hardware_debug_info(self):
        """ Retrieve the debug information for the current hardware.

        @return char[32568]: the information for debugging.
        """
        debuginfo = ctypes.create_string_buffer(32568) # buffer at least 16284 byte
        self.check(self._dll.PH_GetHardwareDebugInfo(self._deviceID, debuginfo))
        return debuginfo.value

    # =========================================================================
    #  Special functions for Time-Tagged Time Resolved mode
    # =========================================================================
    # To check whether you can use the TTTR mode (must be purchased in
    # addition) you can call PH_GetFeatures to check.

    def tttr_read_fifo(self):#, num_counts):
        """ Read out the buffer of the FIFO.

        @param int num_counts: number of TTTR records to be fetched. Maximal
                               TTREADMAX

        @return tuple (buffer, actual_num_counts):
                    buffer = data array where the TTTR data are stored.
                    actual_num_counts = how many numbers of TTTR could be
                                        actually be read out. THIS NUMBER IS
                                        NOT CHECKED FOR PERFORMANCE REASONS, SO
                                        BE  CAREFUL! Maximum is TTREADMAX.

        THIS FUNCTION SHOULD BE CALLED IN A SEPARATE THREAD!

        Must not be called with count larger than buffer size permits. CPU time
        during wait for completion will be yielded to other processes/threads.
        Function will return after a timeout period of 80 ms even if not all
        data could be fetched. Return value indicates how many records were
        fetched. Buffer must not be accessed until the function returns!
        """

        # if type(num_counts) is not int:
        #     num_counts = self.TTREADMAX
        # elif (num_counts<0) or (num_counts>self.TTREADMAX):
        #     self.log.error('PicoHarp: num_counts were expected to within the '
        #                 'interval [0,{0}], but a value of {1} was '
        #                 'passed'.format(self.TTREADMAX, num_counts))
        #     num_counts = self.TTREADMAX

        # PicoHarp T3 Format (for analysis and interpretation):
        # The bit allocation in the record for the 32bit event is, starting
        # from the MSB:
        #       channel:     4 bit
        #       dtime:      12 bit
        #       nsync:      16 bit
        # The channel code 15 (all bits ones) marks a special record.
        # Special records can be overflows or external markers. To
        # differentiate this, dtime must be checked:
        #
        #     If it is zero, the record marks an overflow.
        #     If it is >=1 the individual bits are external markers.

        num_counts = self.TTREADMAX

        buffer = np.zeros((num_counts,), dtype=np.uint32)

        actual_num_counts = ctypes.c_int32()

        self.check(self._dll.PH_ReadFiFo(self._deviceID, buffer.ctypes.data,
                                         num_counts, ctypes.byref(actual_num_counts)))


        return (buffer, actual_num_counts.value)

    def tttr_set_marker_edges(self, me0, me1, me2, me3):
        """ Set the marker edges

        @param int me<n>:   active edge of marker signal <n>,
                                0 = falling
                                1 = rising

        PicoHarp devices prior to hardware version 2.0 support only the first
        three markers. Default after Initialize is all rising, i.e. set to 1.
        """

        if (me0 != 0) or (me0 != 1) or (me1 != 0) or (me1 != 1) or \
           (me2 != 0) or (me2 != 1) or (me3 != 0) or (me3 != 1):

            self.log.error('PicoHarp: All the marker edges must be either 0 '
                    'or 1, but the current marker settings were passed:\n'
                    'me0={0}, me1={1}, '
                    'me2={2}, me3={3},'.format(me0, me1, me2, me3))
            return
        else:
            self.check(self._dll.PH_TTSetMarkerEdges(self._deviceID, me0, me1,
                                                      me2, me3))

    def tttr_set_marker_enable(self, me0, me1, me2, me3):
        """ Set the marker enable or not.

        @param int me<n>:   enabling of marker signal <n>,
                                0 = disabled
                                1 = enabled

        PicoHarp devices prior to hardware version 2.0 support only the first
        three markers. Default after Initialize is all rising, i.e. set to 1.
        """

#        if ((me0 != 0) or (me0 != 1)) or ((me1 != 0) or (me1 != 1)) or \
#           ((me2 != 0) or (me2 != 1)) or ((me3 != 0) or (me3 != 1)):
#
#            self.log.error('PicoHarp: Could not set marker enable.\n'
#                        'All the marker options must be either 0 or 1, but '
#                        'the current marker settings were passed:\n'
#                        'me0={0}, me1={1}, '
#                        'me2={2}, me3={3},'.format(me0, me1, me2, me3))
#            return
#        else:
        self.check(self._dll.PH_SetMarkerEnable(self._deviceID, me0,
                                                       me1, me2, me3))

    def tttr_set_marker_holdofftime(self, holfofftime):
        """ Set the holdofftime for the markers.

        @param int holdofftime: holdofftime in ns. Maximal value is HOLDOFFMAX.

        This setting can be used to clean up glitches on the marker signals.
        When set to X ns then after detecting a first marker edge the next
        marker will not be accepted before x ns. Observe that the internal
        granularity of this time is only about 50ns. The holdoff time is set
        equally for all marker inputs but the holdoff logic acts on each
        marker independently.
        """

        if not(0 <= holdofftime <= self.HOLDOFFMAX):
            self.log.error('PicoHarp: Holdofftime could not be set.\n'
                'Value of holdofftime must be within the range '
                '[0,{0}], but a value of {1} was passed.'
                ''.format(self.HOLDOFFMAX, holfofftime))
        else:
            self.check(self._dll.PH_SetMarkerHoldofftime(self._deviceID, holfofftime))

    # =========================================================================
    #  Special functions for Routing Devices
    # =========================================================================
    # If this functions wanted to be used, then you have to use the current
    # PicoHarp300 with a router device like PHR 402, PHR 403 or PHR 800.

    def get_routing_channels(self):
        """  Retrieve the number of routing channels.

        @param return int: The number of possible routing_channels.
        """
        routing_channels = ctypes.c_int32()
        self.check(self._dll.PH_GetRoutingChannels(
            self._deviceID, ctypes.byref(routing_channels)))
        return routing_channels.value

    def set_enable_routing(self, use_router):
        """ Configure whether the connected router is used or not.

        @param int use_router: 0 = enable routing
                               1 = disable routing

        Note: This function can also be used to detect the presence of a router!
        """

        return self.check(self._dll.PH_EnableRouting(self._deviceID, use_router))

    def get_router_version(self):
        """ Retrieve the model number and the router version.

        @return string list[2]: first entry will be the model number and second
                                entry the router version.
        """
        # pointer to a buffer for at least 8 characters:
        model_number = ctypes.create_string_buffer(16)
        version_number =  ctypes.create_string_buffer(16)

        self.check(self._dll.PH_GetRouterVersion(self._deviceID,
                                                 ctypes.byref(model_number),
                                                 ctypes.byref(version_number)))

        return [model_number.value.decode(), version_number.value.decode()]

    def set_routing_channel_offset(self, offset_time):
        """ Set the offset for the routed channels to compensate cable delay.

        @param int offset_time: offset (time shift) in ps for that channel.
                                Value must be within [OFFSETMIN,OFFSETMAX]

        Note: This function can be used to compensate small timing delays
              between the individual routing channels. It is similar to
              PH_SetSyncOffset and can replace cumbersome cable length
              adjustments but compared to PH_SetSyncOffset the adjustment range
              is relatively small. A positive number corresponds to inserting
              cable in that channel.
        """

        if not(self.OFFSETMIN <= offset_time <= self.OFFSETMAX):
            self.log.error('PicoHarp: Invalid offset time for routing.\nThe '
                        'offset time was expected to be within the interval '
                        '[{0},{1}] ps, but a value of {2} was passed.'
                        ''.format(self.OFFSETMIN, self.OFFSETMAX, offset_time))
            return
        else:
            self.check(self._dll.PH_SetRoutingChannelOffset(self._deviceID, offset_time))

    def set_phr800_input(self, channel, level, edge):
        """ Configure the input channels of the PHR800 device.

        @param int channel: which router channel is going to be programmed.
                            This number but be within the range [0,3].
        @param int level: set the trigger voltage level in mV. The entered
                          value must be within [PHR800LVMIN,PHR800LVMAX].
        @param int edge: Specify whether the trigger should be detected on
                            0 = falling edge or
                            1 = rising edge.

        Note: Not all channels my be present!
        Note: INVALID COMBINATIONS OF LEVEL AND EDGES MAY LOOK UP ALL CHANNELS!
        """

        channel = int(channel)
        level =  int(level)
        edge = int(edge)

        if channel not in range(0, 4):
            self.log.error('PicoHarp: Invalid channel for routing.\n'
                    'The channel must be within the interval [0,3], but a value '
                    'of {2} was passed.'.format(channel))
            return
        if not(self.PHR800LVMIN <= level <= self.PHR800LVMAX):
            self.log.error('PicoHarp: Invalid level for routing.\n'
                'The level used for channel {0} must be within the interval '
                '[{1},{2}] mV, but a value of {3} was passed.'
                ''.format(channel, self.PHR800LVMIN, self.PHR800LVMAX, level))
            return
        if (edge != 0) or (edge != 1):
            self.log.error('PicoHarp: Could not set edge.\n'
                        'The edge setting must be either 0 or 1, but the '
                        'current edge value {0} was '
                        'passed'.format(edge))
            return

        self.check(self._dll.PH_SetPHR800Input(self._deviceID, channel, level, edge))

    def set_phr800_cfd(self, channel, dscrlevel, zerocross):
        """ Set the Constant Fraction Discriminators (CFD) for the PHR800 device.

        @param int channel: which router channel is going to be programmed.
                            This number but be within the range [0,3].
        @param dscrlevel: the discriminator level in mV, which must be within a
                          range of [DISCRMIN,DISCRMAX]
        """

        channel = int(channel)
        dscrlevel = int(dscrlevel)
        zerocross = int(zerocross)

        if channel not in range(0, 4):
            self.log.error('PicoHarp: Invalid channel for routing.\nThe '
                    'channel must be within the interval [0,3], but a value '
                    'of {2} has been passed.'.format(channel))
            return
        if not(self.DISCRMIN <= dscrlevel <= self.DISCRMAX):
            self.log.error('PicoHarp: Invalid Constant Fraction Discriminators '
                        'level.\nValue must be within the range [{0},{1}] '
                        ' millivolts but a value of {2} has been '
                        'passed.'.format(self.DISCRMIN, self.DISCRMAX, dscrlevel))
            return
        if not(self.ZCMIN <= zerocross <= self.ZCMAX):
            self.log.error('PicoHarp: Invalid CFD zero cross.\nValue must be '
                        'within the range [{0},{1}] millivolts but a value of '
                        '{2} has been '
                        'passed.'.format(self.ZCMIN, self.ZCMAX, zerocross))
            return

        self.check(self._dll.PH_SetPHR800CFD(self._deviceID, channel, dscrlevel, zerocross))

    # =========================================================================
    #  Higher Level function, which should be called directly from Logic
    # =========================================================================


    # =========================================================================
    #  Functions for the SlowCounter Interface
    # =========================================================================

    def set_up_clock(self, clock_frequency = None, clock_channel = None):
        """ Set here which channel you want to access of the Picoharp.

        @param float clock_frequency: Sets the frequency of the clock. That
                                      frequency will not be taken. It is not
                                      needed, and argument will be omitted.
        @param string clock_channel: This is the physical channel
                                     of the clock. It is not needed, and
                                     argument will be omitted.

        The Hardware clock for the Picoharp is not programmable. It is a gated
        counter every 100ms. That you cannot change. You can retrieve from both
        channels simultaneously the count rates.

        @return int: error code (0:OK, -1:error)
        """
        self.log.info('Picoharp: The Hardware clock for the Picoharp is not '
                    'programmable!\n'
                    'It is a gated counter every 100ms. That you cannot change. '
                    'You can retrieve from both channels simultaneously the '
                    'count rates.')

        return 0

    def set_up_counter(self, counter_channels=0, sources=None,
                       clock_channel = None):
        """ Ensure Interface compatibility. The counter allows no set up.

        @param string counter_channel: Set the actual channel which you want to
                                       read out. Default it is 0. It can
                                       also be 1.
        @param string photon_source: is not needed, arg will be omitted.
        @param string clock_channel: is not needed, arg will be omitted.

        @return int: error code (0:OK, -1:error)
        """
        self._count_channel = counter_channels
        self.log.info('Picoharp: The counter allows no set up!\n'
                    'The implementation of this command ensures Interface '
                    'compatibility.')

        #FIXME: make the counter channel chooseable in config
        #FIXME: add second photon source either to config or in a better way to file
        return 0

    def get_counter_channels(self):
        """ Return one counter channel. """
        return ['Ctr0']

    def get_constraints(self):
        """ Get hardware limits of NI device.

        @return SlowCounterConstraints: constraints class for slow counter

        FIXME: ask hardware for limits when module is loaded
        """
        constraints = SlowCounterConstraints()
        constraints.max_detectors = 2
        constraints.min_count_frequency = 1e-3
        constraints.max_count_frequency = 10e9
        constraints.counting_mode = [CountingMode.CONTINUOUS]
        return constraints

    def get_counter(self, samples=None):
        """ Returns the current counts per second of the counter.

        @param int samples: if defined, number of samples to read in one go

        @return float: the photon counts per second
        """
        time.sleep(0.05)
        return [self.get_count_rate(self._count_channel)]

    def close_counter(self):
        """ Closes the counter and cleans up afterwards. Actually, you do not
        have to do anything with the picoharp. Therefore this command will do
        nothing and is only here for SlowCounterInterface compatibility.

        @return int: error code (0:OK, -1:error)
        """
        return 0

    def close_clock(self):
        """Closes the clock and cleans up afterwards.. Actually, you do not
        have to do anything with the picoharp. Therefore this command will do
        nothing and is only here for SlowCounterInterface compatibility.

        @return int: error code (0:OK, -1:error)
        """
        return 0

    # =========================================================================
    #  Functions for the FastCounter Interface
    # =========================================================================

    #FIXME: The interface connection to the fast counter must be established!

    def configure(self, bin_width_ns, record_length_ns, number_of_gates = 0):
        """
        Configuration of the fast counter.
        bin_width_ns: Length of a single time bin in the time trace histogram
                      in nanoseconds.
        record_length_ns: Total length of the timetrace/each single gate in
                          nanoseconds.
        number_of_gates: Number of gates in the pulse sequence. Ignore for
                         ungated counter.
        """
#        self.initialize(mode=3)
        self._bin_width_ns = bin_width_ns
        self._record_length_ns = record_length_ns
        self._number_of_gates = number_of_gates

        #FIXME: actualle only an unsigned array will be needed. Change that later.
#        self.data_trace = np.zeros(number_of_gates, dtype=np.int64 )
        self.data_trace = [0]*number_of_gates
        self.count = 0

        self.result = []
        self.initialize(2)
        return

    def get_status(self):
        """
        Receives the current status of the Fast Counter and outputs it as
        return value.
        0 = unconfigured
        1 = idle
        2 = running
        3 = paused
        -1 = error state
        """
        if not self.connected_to_device:
            return -1
        else:
            returnvalue = self._get_status()
            if returnvalue == 0:
                return 2
            else:
                return 1


    def pause_measure(self):
        """
        Pauses the current measurement if the fast counter is in running state.
        """

        self.stop_measure()
        self.meas_run = False

    def continue_measure(self):
        """
        Continues the current measurement if the fast counter is in pause state.
        """
        self.meas_run = True
        self.start(self._record_length_ns/1e6)

    def is_gated(self):
        """
        Boolean return value indicates if the fast counter is a gated counter
        (TRUE) or not (FALSE).
        """
        return False

    def get_binwidth(self):
        """
        returns the width of a single timebin in the timetrace in seconds
        """
        #FIXME: Must be implemented
        return 2e-9

    def get_data_trace(self):
        """
        Polls the current timetrace data from the fast counter and returns it
        as a numpy array (dtype = int64). The binning specified by calling
        configure() must be taken care of in this hardware class. A possible
        overflow of the histogram bins must be caught here and taken care of.
          - If the counter is NOT gated it will return a 1D-numpy-array with
            returnarray[timebin_index].
          - If the counter is gated it will return a 2D-numpy-array with
            returnarray[gate_index, timebin_index]
        """


        return self.data_trace



    # =========================================================================
    #  Test routine for continuous readout
    # =========================================================================


    def start_measure(self):
        """
        Starts the fast counter.
        """
        self.lock()

        self.meas_run = True

        # start the device:
        self.start(int(self._record_length_ns/1e6))

        self.sigReadoutPicoharp.emit()

    def stop_measure(self):
        """ By setting the Flag, the measurement should stop.  """
        self.meas_run = False


    def get_fresh_data_loop(self):
        """ This method will be run infinitely until the measurement stops. """

        # for testing one can also take another array:
        buffer, actual_counts = self.tttr_read_fifo()
#        buffer, actual_counts = [1,2,3,4,5,6,7,8,9], 9

        # This analysis signel should be analyzed in a queued thread:
        self.sigAnalyzeData.emit(buffer[0:actual_counts-1], actual_counts)

        if not self.meas_run:
            with self.threadlock:
                self.unlock()
                self.stop_device
                return

        print('get new data.')
        # get the next data:
        self.sigReadoutPicoharp.emit()



    def analyze_received_data(self, arr_data, actual_counts):
        """ Analyze the actual data obtained from the TTTR mode of the device.

        @param arr_data: numpy uint32 array with length 'actual_counts'.
        @param actual_counts: int, number of read out events from the buffer.

        Write the obtained arr_data to the predefined array data_trace,
        initialized in the configure method.

        The received array contains 32bit words. The bit assignment starts from
        the MSB (most significant bit), which is here displayed as the most
        left bit.

        For T2 (initialized device with mode=2):
        ----------------------------------------

        [ 4 bit for channel-number |28 bit for time-tag] = [32 bit word]

        channel-number: 4 marker, which serve for the different channels.
                            0001 = marker 1
                            0010 = marker 2
                            0011 = marker 3
                            0100 = marker 4

                        The channel code 15 (all bits ones, 1111) marks a
                        special record. Special records can be overflows or
                        external markers. To differentiate this, the lower 4
                        bits of timetag must be checked:
                            - If they are all zero, the record marks an
                              overflow.
                            - If they are >=1 the individual bits are external
                              markers.

                        Overflow period: 210698240

                        the first bit is the overflow bit. It will be set if
                        the time-tag reached 2^28:

                            0000 = overflow

                        Afterwards both overflow marker and time-tag
                        will be reseted. This overflow should be detected and
                        the time axis should be adjusted accordingly.

        time-tag: The resolution is fixed to 4ps. Within the time of
                  4ps*2^28 = 1.073741824 ms
                  another photon event should occur so that the time axis can
                  be computed properly.

        For T3 (initialized device with mode=3):
        ----------------------------------------

        [ 4 bit for channel-number | 12 bit for start-stop-time | 16 bit for sync counter] = [32 bit word]

        channel-number: 4 marker, which serve for the different channels.
                            0001 = marker 1
                            0010 = marker 2
                            0011 = marker 3
                            0100 = marker 4

                        the first bit is the overflow bit. It will be set if
                        the sync-counter reached 65536 events:

                            1000 = overflow

                        Afterwards both, overflow marker and sync-counter
                        will be reseted. This overflow should be detected and
                        the time axis should be adjusted accordingly.

        start-stop-time: time between to consecutive sync pulses. Maximal time
                         between two sync pulses is therefore limited to
                             2^12 * Res
                         where Res is the Resolution
                             Res = {4,8,16,32,54,128,256,512} (in ps)
                         For largest Resolution of 512ps you have 2097.152 ns.
        sync-counter: can hold up to 2^16 = 65536 events. It that number is
                      reached overflow will be set. That means all 4 bits in
                      the channel-number are set to high (i.e. 1).
        """

        # at first just a simple test
        time.sleep(0.2)

        self.data_trace[self.count] = actual_counts
        self.count += 1

        if self.count > self._number_of_gates-1:
            self.count = 0

        if actual_counts == self.TTREADMAX:
            self.log.warning('Overflow!')

        print('Data analyzed.')

#        self.result = []
#        for entry in arr_data[0:actual_counts-1]:
#
#            # apply three bitmasks to extract the relavent numbers:
#            overflow = entry & (2**(32-1) )
#            marker_ch = entry & (2**(32-2)  + 2**(32-3) + 2**(32-4))
#            time_tag = entry & (2**32 -1 - 2**(32-1) + 2**(32-2) + 2**(32-3) + 2**(32-4))











<|MERGE_RESOLUTION|>--- conflicted
+++ resolved
@@ -105,29 +105,6 @@
     def __init__(self, config, **kwargs):
         super().__init__(config=config, **kwargs)
 
-<<<<<<< HEAD
-        self.log.info('PicoHarp trying to connect')
-        if 'deviceID' in config.keys():
-            self._deviceID = config['deviceID']
-        else:
-            self.log.warning('Picoharp: No deviceID specified in the '
-                    'config!\n'
-                    'Devide ID = 0 will be taken, but without any '
-                    'warranty to be able to connect now correctly to the '
-                    'device.')
-
-            self._deviceID = 0
-
-        if 'mode' in config.keys():
-            self._mode = config['mode']
-        else:
-            self.log.warning('Picoharp: No mode specified in the config!\n'
-                        'Mode will be set to 0 (= Histogram Mode) as a '
-                        'default.')
-            self._mode = 0
-
-=======
->>>>>>> 8c33bfe4
         self.errorcode = self._create_errorcode()
         self._set_constants()
 
