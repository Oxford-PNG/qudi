--- conflicted
+++ resolved
@@ -84,19 +84,6 @@
     \- 100e-6
 
 
-<<<<<<< HEAD
-The hardware file for Tektronix AWG70k series has been changed to use the pyvisa package for more robust and easy communication with the device:
-
- * The settings "awg_IP_address" and "awg_port" are not used anymore and have to be replaced with "awg_visa_address" and "awg_ip_address". For example:
-```
-   awg_visa_address: 'TCPIP0::AWG70K-38293801::inst0::INSTR'
-   awg_ip_address: '192.168.1.3'
-```
-
-The Visa address can be obtained for example by the "Agilent connection expert" application.
-
-=======
->>>>>>> 5ff2630c
 ## Release 0.6
 
 Released on 25 Nov 2016.
